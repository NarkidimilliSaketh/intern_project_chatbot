--- conflicted
+++ resolved
@@ -53,7 +53,7 @@
     const [isRagEnabled, setIsRagEnabled] = useState(false);
     const [allowRagDeepSearch, setAllowRagDeepSearch] = useState(true);
     const [isDeepSearchEnabled, setIsDeepSearchEnabled] = useState(false);
-    // Removed activeFileForRag state
+    // Removed activeFileForRag state (from previous change)
     const [currentlySpeakingIndex, setCurrentlySpeakingIndex] = useState(null);
     const [conversationSummary, setConversationSummary] = useState('');
     const summaryTriggerCount = useRef(0);
@@ -78,9 +78,9 @@
     }, [messages]);
 
     useEffect(() => {
-        const SUMMARY_THRESHOLD = 6; 
+        const SUMMARY_THRESHOLD = 6;
         if (messages.length >= SUMMARY_THRESHOLD && messages.length > summaryTriggerCount.current) {
-            summaryTriggerCount.current = messages.length; 
+            summaryTriggerCount.current = messages.length;
             const generateSummary = async () => {
                 try {
                     const response = await summarizeConversation(messages);
@@ -193,7 +193,7 @@
     const handleNewChat = useCallback(() => {
         if (!isProcessing) {
             saveAndReset(false, () => {
-                setSidebarView('files'); 
+                setSidebarView('files');
             });
         }
     }, [isProcessing, saveAndReset]);
@@ -250,12 +250,12 @@
         } else {
             setLoadingStates(prev => ({ ...prev, chat: true }));
             try {
-                const payload = { 
-                    query: trimmedInput, 
-                    history: historyToSend, 
-                    sessionId, 
+                const payload = {
+                    query: trimmedInput,
+                    history: historyToSend,
+                    sessionId,
                     systemPrompt: editableSystemPromptText,
-                    conversationSummary
+                    conversationSummary // Include conversation summary
                 };
                 const response = await apiSendMessage(payload);
                 const assistantMessage = {
@@ -271,14 +271,9 @@
         }
     }, [
         inputText, isProcessing, loadingStates.listening, messages, isDeepSearchEnabled,
-<<<<<<< HEAD
-        isRagEnabled, allowRagDeepSearch, sessionId, editableSystemPromptText
-    ]); // Removed activeFileForRag from dependencies
-=======
-        isRagEnabled, allowRagDeepSearch, sessionId, editableSystemPromptText, activeFileForRag,
-        conversationSummary
+        isRagEnabled, allowRagDeepSearch, sessionId, editableSystemPromptText,
+        conversationSummary // Added to dependencies
     ]);
->>>>>>> 743f75e4
     
     const handleEnterKey = useCallback((e) => {
         if (e.key === 'Enter' && !e.shiftKey) {
